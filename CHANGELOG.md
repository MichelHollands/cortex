--- conflicted
+++ resolved
@@ -12,11 +12,8 @@
 * [CHANGE] Experimental Delete Series: `/api/v1/admin/tsdb/delete_series` and `/api/v1/admin/tsdb/cancel_delete_request` purger APIs to return status code `204` instead of `200` for success. #2946
 * [CHANGE] Histogram `cortex_memcache_request_duration_seconds` `method` label value changes from `Memcached.Get` to `Memcached.GetBatched` for batched lookups, and is not reported for non-batched lookups (label value `Memcached.GetMulti` remains, and had exactly the same value as `Get` in nonbatched lookups).  The same change applies to tracing spans. #3046
 * [CHANGE] TLS server validation is now enabled by default, a new parameter `tls_insecure_skip_verify` can be set to true to skip validation optionally. #3030
-<<<<<<< HEAD
+* [CHANGE] `cortex_ruler_config_update_failures_total` has been removed in favor of `cortex_ruler_config_last_reload_successful`. #3056
 * [FEATURE] Update in dependency `weaveworks/common`. Logging of IP of reverse proxy is now supported. #2985
-=======
-* [CHANGE] `cortex_ruler_config_update_failures_total` has been removed in favor of `cortex_ruler_config_last_reload_successful`. #3056
->>>>>>> 2cb22f83
 * [ENHANCEMENT] Add support for azure storage in China, German and US Government environments. #2988
 * [ENHANCEMENT] Query-tee: added a small tolerance to floating point sample values comparison. #2994
 * [ENHANCEMENT] Query-tee: add support for doing a passthrough of requests to preferred backend for unregistered routes #3018
