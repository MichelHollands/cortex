--- conflicted
+++ resolved
@@ -2,7 +2,6 @@
 
 ## master / unreleased
 
-<<<<<<< HEAD
 * [CHANGE] Flags changed with transition to upstream Prometheus rules manager:
   * `ruler.client-timeout` is now `ruler.configs.client-timeout` in order to match `ruler.configs.url`
   * `ruler.group-timeout`has been removed
@@ -12,7 +11,6 @@
   * `ruler.poll-interval` has been added to specify the interval in which to poll new rule groups.
 * [CHANGE] Use relative links from /ring page to make it work when used behind reverse proxy. #1896
 * [FEATURE] The distributor can now drop labels from samples (similar to the removal of the replica label for HA ingestion) per user via the `distributor.drop-label` flag. #1726
-=======
 * [FEATURE] Fan out parallelizable queries to backend queriers concurrently.
   * `-querier.sum-shards` (bool)
   * Requires a shard-compatible schema (v10+)
@@ -23,7 +21,6 @@
     * `querier.max-query-parallelism`
     * `querier.max-concurrent`
     * `server.grpc-max-concurrent-streams` (for both query-frontends and queriers)
->>>>>>> a53e4a85
 * [BUGFIX] Fixed unnecessary CAS operations done by the HA tracker when the jitter is enabled. #1861
 * [FEATURE] Added "multi" KV store that can interact with two other KV stores, primary one for all reads and writes, and secondary one, which only receives writes. Primary/secondary store can be modified in runtime via runtime-config mechanism (previously "overrides"). #1749
 * [CHANGE] Overrides mechanism has been renamed to "runtime config", and is now separate from limits. Runtime config is simply a file that is reloaded by Cortex every couple of seconds. Limits and now also multi KV use this mechanism.<br />New arguments were introduced: `-runtime-config.file` (defaults to empty) and `-runtime-config.reload-period` (defaults to 10 seconds), which replace previously used `-limits.per-user-override-config` and `-limits.per-user-override-period` options. Old options are still used if `-runtime-config.file` is not specified. This change is also reflected in YAML configuration, where old `limits.per_tenant_override_config` and `limits.per_tenant_override_period` fields are replaced with `runtime_config.file` and `runtime_config.period` respectively. #1749
