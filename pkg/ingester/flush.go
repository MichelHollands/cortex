package ingester

import (
	"fmt"
	"net/http"
	"time"

	"golang.org/x/net/context"

	"github.com/go-kit/kit/log/level"
	"github.com/prometheus/client_golang/prometheus"
	"github.com/prometheus/client_golang/prometheus/promauto"
	"github.com/prometheus/common/model"

	"github.com/cortexproject/cortex/pkg/chunk"
	"github.com/cortexproject/cortex/pkg/ingester/client"
	"github.com/cortexproject/cortex/pkg/util"
	"github.com/weaveworks/common/user"
)

const (
	// Backoff for retrying 'immediate' flushes. Only counts for queue
	// position, not wallclock time.
	flushBackoff = 1 * time.Second
)

var (
	chunkUtilization = promauto.NewHistogram(prometheus.HistogramOpts{
		Name:    "cortex_ingester_chunk_utilization",
		Help:    "Distribution of stored chunk utilization (when stored).",
		Buckets: prometheus.LinearBuckets(0, 0.2, 6),
	})
	chunkLength = promauto.NewHistogram(prometheus.HistogramOpts{
		Name:    "cortex_ingester_chunk_length",
		Help:    "Distribution of stored chunk lengths (when stored).",
		Buckets: prometheus.ExponentialBuckets(5, 2, 11), // biggest bucket is 5*2^(11-1) = 5120
	})
	chunkSize = promauto.NewHistogram(prometheus.HistogramOpts{
		Name:    "cortex_ingester_chunk_size_bytes",
		Help:    "Distribution of stored chunk sizes (when stored).",
		Buckets: prometheus.ExponentialBuckets(10, 10, 5), // biggest bucket is 5*2^(11-1) = 5120
	})
	chunkAge = promauto.NewHistogram(prometheus.HistogramOpts{
		Name: "cortex_ingester_chunk_age_seconds",
		Help: "Distribution of chunk ages (when stored).",
		// with default settings chunks should flush between 5 min and 12 hours
		// so buckets at 1min, 5min, 10min, 30min, 1hr, 2hr, 4hr, 10hr, 12hr, 16hr
		Buckets: []float64{60, 300, 600, 1800, 3600, 7200, 14400, 36000, 43200, 57600},
	})
	memoryChunks = promauto.NewGauge(prometheus.GaugeOpts{
		Name: "cortex_ingester_memory_chunks",
		Help: "The total number of chunks in memory.",
	})
	flushReasons = promauto.NewCounterVec(prometheus.CounterOpts{
		Name: "cortex_ingester_flush_reasons",
		Help: "Total number of series scheduled for flushing, with reasons.",
	}, []string{"reason"})
)

// Flush triggers a flush of all the chunks and closes the flush queues.
// Called from the Lifecycler as part of the ingester shutdown.
func (i *Ingester) Flush() {
	i.sweepUsers(true)

	// Close the flush queues, to unblock waiting workers.
	for _, flushQueue := range i.flushQueues {
		flushQueue.Close()
	}

	i.flushQueuesDone.Wait()
}

// FlushHandler triggers a flush of all in memory chunks.  Mainly used for
// local testing.
func (i *Ingester) FlushHandler(w http.ResponseWriter, r *http.Request) {
	i.sweepUsers(true)
	w.WriteHeader(http.StatusNoContent)
}

type flushOp struct {
	from      model.Time
	userID    string
	fp        model.Fingerprint
	immediate bool
}

func (o *flushOp) Key() string {
	return fmt.Sprintf("%s-%d-%v", o.userID, o.fp, o.immediate)
}

func (o *flushOp) Priority() int64 {
	return -int64(o.from)
}

// sweepUsers periodically schedules series for flushing and garbage collects users with no series
func (i *Ingester) sweepUsers(immediate bool) {
	if i.chunkStore == nil {
		return
	}

	for id, state := range i.userStates.cp() {
		for pair := range state.fpToSeries.iter() {
			state.fpLocker.Lock(pair.fp)
			i.sweepSeries(id, pair.fp, pair.series, immediate)
			i.removeFlushedChunks(state, pair.fp, pair.series)
			state.fpLocker.Unlock(pair.fp)
		}
	}
}

type flushReason int

const (
	noFlush = iota
	reasonImmediate
	reasonMultipleChunksInSeries
	reasonAged
	reasonIdle
)

func (f flushReason) String() string {
	switch f {
	case noFlush:
		return "NoFlush"
	case reasonImmediate:
		return "Immediate"
	case reasonMultipleChunksInSeries:
		return "MultipleChunksInSeries"
	case reasonAged:
		return "Aged"
	case reasonIdle:
		return "Idle"
	default:
		panic("unrecognised flushReason")
	}
}

// sweepSeries schedules a series for flushing based on a set of criteria
//
// NB we don't close the head chunk here, as the series could wait in the queue
// for some time, and we want to encourage chunks to be as full as possible.
func (i *Ingester) sweepSeries(userID string, fp model.Fingerprint, series *memorySeries, immediate bool) {
	if len(series.chunkDescs) <= 0 {
		return
	}

	firstTime := series.firstTime()
<<<<<<< HEAD
	flush := i.shouldFlushSeries(series, fp, immediate)
=======
	flush := i.shouldFlushSeries(series, immediate)
	flushReasons.WithLabelValues(flush.String()).Inc()
>>>>>>> f76255d6

	if flush != noFlush {
		flushQueueIndex := int(uint64(fp) % uint64(i.cfg.ConcurrentFlushes))
		if i.flushQueues[flushQueueIndex].Enqueue(&flushOp{firstTime, userID, fp, immediate}) {
			util.Event().Log("msg", "add to flush queue", "userID", userID, "reason", flush, "firstTime", firstTime, "fp", fp, "series", series.metric, "queue", flushQueueIndex)
		}
	}
}

func (i *Ingester) shouldFlushSeries(series *memorySeries, fp model.Fingerprint, immediate bool) flushReason {
	if immediate {
		return reasonImmediate
	}

	// Series should be scheduled for flushing if the oldest chunk in the series needs flushing
	if len(series.chunkDescs) > 0 {
		reason := i.shouldFlushChunk(series.chunkDescs[0], fp)
		if reason != noFlush && len(series.chunkDescs) > 1 {
			// Maintain a distinct reason for reporting purposes
			reason = reasonMultipleChunksInSeries
		}
		return reason
	}

	return noFlush
}

func (i *Ingester) shouldFlushChunk(c *desc, fp model.Fingerprint) flushReason {
	if c.flushed { // don't flush chunks we've already flushed
		return noFlush
	}

	// Adjust max age slightly to spread flushes out over time
	var jitter time.Duration
	if i.cfg.ChunkAgeJitter != 0 {
		jitter = time.Duration(fp) % i.cfg.ChunkAgeJitter
	}
	// Chunks should be flushed if they span longer than MaxChunkAge
	if c.LastTime.Sub(c.FirstTime) > (i.cfg.MaxChunkAge - jitter) {
		return reasonAged
	}

	// Chunk should be flushed if their last update is older then MaxChunkIdle
	if model.Now().Sub(c.LastUpdate) > i.cfg.MaxChunkIdle {
		return reasonIdle
	}

	return noFlush
}

func (i *Ingester) flushLoop(j int) {
	defer func() {
		level.Debug(util.Logger).Log("msg", "Ingester.flushLoop() exited")
		i.flushQueuesDone.Done()
	}()

	for {
		o := i.flushQueues[j].Dequeue()
		if o == nil {
			return
		}
		op := o.(*flushOp)

		err := i.flushUserSeries(j, op.userID, op.fp, op.immediate)
		if err != nil {
			level.Error(util.WithUserID(op.userID, util.Logger)).Log("msg", "failed to flush user", "err", err)
		}

		// If we're exiting & we failed to flush, put the failed operation
		// back in the queue at a later point.
		if op.immediate && err != nil {
			op.from = op.from.Add(flushBackoff)
			i.flushQueues[j].Enqueue(op)
		}
	}
}

func (i *Ingester) flushUserSeries(flushQueueIndex int, userID string, fp model.Fingerprint, immediate bool) error {
	if i.preFlushUserSeries != nil {
		i.preFlushUserSeries()
	}

	userState, ok := i.userStates.get(userID)
	if !ok {
		return nil
	}

	series, ok := userState.fpToSeries.get(fp)
	if !ok {
		return nil
	}

	userState.fpLocker.Lock(fp)
	reason := i.shouldFlushSeries(series, fp, immediate)
	if reason == noFlush {
		userState.fpLocker.Unlock(fp)
		return nil
	}

	// Assume we're going to flush everything, and maybe don't flush the head chunk if it doesn't need it.
	chunks := series.chunkDescs
	if immediate || (len(chunks) > 0 && i.shouldFlushChunk(series.head(), fp) != noFlush) {
		series.closeHead()
	} else {
		chunks = chunks[:len(chunks)-1]
	}
	userState.fpLocker.Unlock(fp)

	if len(chunks) == 0 {
		return nil
	}

	// flush the chunks without locking the series, as we don't want to hold the series lock for the duration of the dynamo/s3 rpcs.
	ctx := user.InjectOrgID(context.Background(), userID)
	ctx, cancel := context.WithTimeout(ctx, i.cfg.FlushOpTimeout)
	defer cancel() // releases resources if slowOperation completes before timeout elapses

	util.Event().Log("msg", "flush chunks", "userID", userID, "reason", reason, "numChunks", len(chunks), "firstTime", chunks[0].FirstTime, "fp", fp, "series", series.metric, "queue", flushQueueIndex)
	err := i.flushChunks(ctx, fp, client.FromLabelPairs(series.metric), chunks)
	if err != nil {
		return err
	}

	userState.fpLocker.Lock(fp)
	if immediate {
		userState.removeSeries(fp, series.labels())
		memoryChunks.Sub(float64(len(chunks)))
	} else {
		for i := 0; i < len(chunks); i++ {
			// mark the chunks as flushed, so we can remove them after the retention period
			series.chunkDescs[i].flushed = true
			series.chunkDescs[i].LastUpdate = model.Now()
		}
	}
	userState.fpLocker.Unlock(fp)
	return nil
}

// must be called under fpLocker lock
func (i *Ingester) removeFlushedChunks(userState *userState, fp model.Fingerprint, series *memorySeries) {
	now := model.Now()
	for len(series.chunkDescs) > 0 {
		if series.chunkDescs[0].flushed && now.Sub(series.chunkDescs[0].LastUpdate) > i.cfg.RetainPeriod {
			series.chunkDescs[0] = nil // erase reference so the chunk can be garbage-collected
			series.chunkDescs = series.chunkDescs[1:]
			memoryChunks.Dec()
		} else {
			break
		}
	}
	if len(series.chunkDescs) == 0 {
		userState.removeSeries(fp, series.labels())
	}
}

func (i *Ingester) flushChunks(ctx context.Context, fp model.Fingerprint, metric model.Metric, chunkDescs []*desc) error {
	userID, err := user.ExtractOrgID(ctx)
	if err != nil {
		return err
	}

	wireChunks := make([]chunk.Chunk, 0, len(chunkDescs))
	for _, chunkDesc := range chunkDescs {
		wireChunks = append(wireChunks, chunk.NewChunk(userID, fp, metric, chunkDesc.C, chunkDesc.FirstTime, chunkDesc.LastTime))
	}

	if err := i.chunkStore.Put(ctx, wireChunks); err != nil {
		return err
	}

	// Record statistsics only when actual put request did not return error.
	for _, chunkDesc := range chunkDescs {
		utilization, length, size := chunkDesc.C.Utilization(), chunkDesc.C.Len(), chunkDesc.C.Size()
		util.Event().Log("msg", "chunk flushed", "userID", userID, "fp", fp, "series", metric, "utilization", utilization, "length", length, "size", size, "firstTime", chunkDesc.FirstTime, "lastTime", chunkDesc.LastTime)
		chunkUtilization.Observe(utilization)
		chunkLength.Observe(float64(length))
		chunkSize.Observe(float64(size))
		chunkAge.Observe(model.Now().Sub(chunkDesc.FirstTime).Seconds())
	}

	return nil
}<|MERGE_RESOLUTION|>--- conflicted
+++ resolved
@@ -145,12 +145,8 @@
 	}
 
 	firstTime := series.firstTime()
-<<<<<<< HEAD
 	flush := i.shouldFlushSeries(series, fp, immediate)
-=======
-	flush := i.shouldFlushSeries(series, immediate)
 	flushReasons.WithLabelValues(flush.String()).Inc()
->>>>>>> f76255d6
 
 	if flush != noFlush {
 		flushQueueIndex := int(uint64(fp) % uint64(i.cfg.ConcurrentFlushes))
