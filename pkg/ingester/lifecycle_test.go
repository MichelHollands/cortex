package ingester

import (
	"errors"
	"io"
	"io/ioutil"
	"math"
	"testing"
	"time"

	"github.com/stretchr/testify/assert"
	"github.com/stretchr/testify/require"
	"golang.org/x/net/context"
	"google.golang.org/grpc"
	"google.golang.org/grpc/health/grpc_health_v1"

	"github.com/prometheus/common/model"
	"github.com/prometheus/prometheus/pkg/labels"

	"github.com/cortexproject/cortex/pkg/chunk"
	"github.com/cortexproject/cortex/pkg/ingester/client"
	"github.com/cortexproject/cortex/pkg/ring"
	"github.com/cortexproject/cortex/pkg/ring/kv/consul"
	"github.com/cortexproject/cortex/pkg/ring/testutils"
	"github.com/cortexproject/cortex/pkg/storage/tsdb/backend/s3"
	"github.com/cortexproject/cortex/pkg/util/flagext"
	"github.com/cortexproject/cortex/pkg/util/test"
	"github.com/cortexproject/cortex/pkg/util/validation"
	"github.com/weaveworks/common/user"
)

const userID = "1"

func defaultIngesterTestConfig() Config {
	consul := consul.NewInMemoryClient(ring.GetCodec())
	cfg := Config{}
	flagext.DefaultValues(&cfg)
	flagext.DefaultValues(&cfg.TSDBConfig)
	cfg.FlushCheckPeriod = 99999 * time.Hour
	cfg.MaxChunkIdle = 99999 * time.Hour
	cfg.ConcurrentFlushes = 1
	cfg.LifecyclerConfig.RingConfig.KVStore.Mock = consul
	cfg.LifecyclerConfig.NumTokens = 1
	cfg.LifecyclerConfig.ListenPort = func(i int) *int { return &i }(0)
	cfg.LifecyclerConfig.Addr = "localhost"
	cfg.LifecyclerConfig.ID = "localhost"
	cfg.LifecyclerConfig.FinalSleep = 0
	cfg.MaxTransferRetries = 0
	return cfg
}

func defaultClientTestConfig() client.Config {
	clientConfig := client.Config{}
	flagext.DefaultValues(&clientConfig)
	return clientConfig
}

func defaultLimitsTestConfig() validation.Limits {
	limits := validation.Limits{}
	flagext.DefaultValues(&limits)
	return limits
}

// TestIngesterRestart tests a restarting ingester doesn't keep adding more tokens.
func TestIngesterRestart(t *testing.T) {
	config := defaultIngesterTestConfig()
	clientConfig := defaultClientTestConfig()
	limits := defaultLimitsTestConfig()
	config.LifecyclerConfig.SkipUnregister = true

	{
		_, ingester := newTestStore(t, config, clientConfig, limits)
		time.Sleep(100 * time.Millisecond)
		ingester.Shutdown() // doesn't actually unregister due to skipUnregister: true
	}

	test.Poll(t, 100*time.Millisecond, 1, func() interface{} {
		return testutils.NumTokens(config.LifecyclerConfig.RingConfig.KVStore.Mock, "localhost")
	})

	{
		_, ingester := newTestStore(t, config, clientConfig, limits)
		time.Sleep(100 * time.Millisecond)
		ingester.Shutdown() // doesn't actually unregister due to skipUnregister: true
	}

	time.Sleep(200 * time.Millisecond)

	test.Poll(t, 100*time.Millisecond, 1, func() interface{} {
		return testutils.NumTokens(config.LifecyclerConfig.RingConfig.KVStore.Mock, "localhost")
	})
}

func TestIngesterTransfer(t *testing.T) {
	limits, err := validation.NewOverrides(defaultLimitsTestConfig(), nil)
	require.NoError(t, err)

	// Start the first ingester, and get it into ACTIVE state.
	cfg1 := defaultIngesterTestConfig()
	cfg1.LifecyclerConfig.ID = "ingester1"
	cfg1.LifecyclerConfig.Addr = "ingester1"
	cfg1.LifecyclerConfig.JoinAfter = 0 * time.Second
	cfg1.MaxTransferRetries = 10
	ing1, err := New(cfg1, defaultClientTestConfig(), limits, nil, nil)
	require.NoError(t, err)

	test.Poll(t, 100*time.Millisecond, ring.ACTIVE, func() interface{} {
		return ing1.lifecycler.GetState()
	})

	// Now write a sample to this ingester
	req, expectedResponse := mockWriteRequest(labels.Labels{{Name: labels.MetricName, Value: "foo"}}, 456, 123000)
	ctx := user.InjectOrgID(context.Background(), userID)
	_, err = ing1.Push(ctx, req)
	require.NoError(t, err)

	// Start a second ingester, but let it go into PENDING
	cfg2 := defaultIngesterTestConfig()
	cfg2.LifecyclerConfig.RingConfig.KVStore.Mock = cfg1.LifecyclerConfig.RingConfig.KVStore.Mock
	cfg2.LifecyclerConfig.ID = "ingester2"
	cfg2.LifecyclerConfig.Addr = "ingester2"
	cfg2.LifecyclerConfig.JoinAfter = 100 * time.Second
	ing2, err := New(cfg2, defaultClientTestConfig(), limits, nil, nil)
	require.NoError(t, err)

	// Let ing2 send chunks to ing1
	ing1.cfg.ingesterClientFactory = func(addr string, _ client.Config) (client.HealthAndIngesterClient, error) {
		return ingesterClientAdapater{
			ingester: ing2,
		}, nil
	}

	// Now stop the first ingester, and wait for the second ingester to become ACTIVE.
	ing1.Shutdown()
	test.Poll(t, 10*time.Second, ring.ACTIVE, func() interface{} {
		return ing2.lifecycler.GetState()
	})

	// And check the second ingester has the sample
	matcher, err := labels.NewMatcher(labels.MatchEqual, model.MetricNameLabel, "foo")
	require.NoError(t, err)

	request, err := client.ToQueryRequest(model.TimeFromUnix(0), model.TimeFromUnix(200), []*labels.Matcher{matcher})
	require.NoError(t, err)

	response, err := ing2.Query(ctx, request)
	require.NoError(t, err)
	assert.Equal(t, expectedResponse, response)

	// Check we can send the same sample again to the new ingester and get the same result
	req, _ = mockWriteRequest(labels.Labels{{Name: labels.MetricName, Value: "foo"}}, 456, 123000)
	_, err = ing2.Push(ctx, req)
	require.NoError(t, err)
	response, err = ing2.Query(ctx, request)
	require.NoError(t, err)
	assert.Equal(t, expectedResponse, response)
}

func TestIngesterBadTransfer(t *testing.T) {
	limits, err := validation.NewOverrides(defaultLimitsTestConfig(), nil)
	require.NoError(t, err)

	// Start ingester in PENDING.
	cfg := defaultIngesterTestConfig()
	cfg.LifecyclerConfig.ID = "ingester1"
	cfg.LifecyclerConfig.Addr = "ingester1"
	cfg.LifecyclerConfig.JoinAfter = 100 * time.Second
	ing, err := New(cfg, defaultClientTestConfig(), limits, nil, nil)
	require.NoError(t, err)

	test.Poll(t, 100*time.Millisecond, ring.PENDING, func() interface{} {
		return ing.lifecycler.GetState()
	})

	// Now transfer 0 series to this ingester, ensure it errors.
	client := ingesterClientAdapater{ingester: ing}
	stream, err := client.TransferChunks(context.Background())
	require.NoError(t, err)
	_, err = stream.CloseAndRecv()
	require.Error(t, err)

	// Check the ingester is still waiting.
	require.Equal(t, ring.PENDING, ing.lifecycler.GetState())
}

type ingesterTransferChunkStreamMock struct {
	ctx  context.Context
	reqs chan *client.TimeSeriesChunk
	resp chan *client.TransferChunksResponse
	err  chan error

	grpc.ServerStream
	grpc.ClientStream
}

func (s *ingesterTransferChunkStreamMock) Send(tsc *client.TimeSeriesChunk) error {
	s.reqs <- tsc
	return nil
}

func (s *ingesterTransferChunkStreamMock) CloseAndRecv() (*client.TransferChunksResponse, error) {
	close(s.reqs)
	select {
	case resp := <-s.resp:
		return resp, nil
	case err := <-s.err:
		return nil, err
	}
}

func (s *ingesterTransferChunkStreamMock) SendAndClose(resp *client.TransferChunksResponse) error {
	s.resp <- resp
	return nil
}

func (s *ingesterTransferChunkStreamMock) ErrorAndClose(err error) {
	s.err <- err
}

func (s *ingesterTransferChunkStreamMock) Recv() (*client.TimeSeriesChunk, error) {
	req, ok := <-s.reqs
	if !ok {
		return nil, io.EOF
	}
	return req, nil
}

func (s *ingesterTransferChunkStreamMock) Context() context.Context {
	return s.ctx
}

func (*ingesterTransferChunkStreamMock) SendMsg(m interface{}) error {
	return nil
}

func (*ingesterTransferChunkStreamMock) RecvMsg(m interface{}) error {
	return nil
}

type ingesterClientAdapater struct {
	client.IngesterClient
	grpc_health_v1.HealthClient
	ingester client.IngesterServer
}

func (i ingesterClientAdapater) TransferChunks(ctx context.Context, _ ...grpc.CallOption) (client.Ingester_TransferChunksClient, error) {
	stream := &ingesterTransferChunkStreamMock{
		ctx:  ctx,
		reqs: make(chan *client.TimeSeriesChunk),
		resp: make(chan *client.TransferChunksResponse),
		err:  make(chan error),
	}
	go func() {
		err := i.ingester.TransferChunks(stream)
		if err != nil {
			stream.ErrorAndClose(err)
		}
	}()
	return stream, nil
}

type ingesterTransferTSDBStreamMock struct {
	ctx  context.Context
	reqs chan *client.TimeSeriesFile
	resp chan *client.TransferTSDBResponse
	err  chan error

	grpc.ServerStream
	grpc.ClientStream
}

func (s *ingesterTransferTSDBStreamMock) Send(tsc *client.TimeSeriesFile) error {
	s.reqs <- tsc
	return nil
}

func (s *ingesterTransferTSDBStreamMock) CloseAndRecv() (*client.TransferTSDBResponse, error) {
	close(s.reqs)
	select {
	case resp := <-s.resp:
		return resp, nil
	case err := <-s.err:
		return nil, err
	}
}

func (s *ingesterTransferTSDBStreamMock) SendAndClose(resp *client.TransferTSDBResponse) error {
	s.resp <- resp
	return nil
}

func (s *ingesterTransferTSDBStreamMock) ErrorAndClose(err error) {
	s.err <- err
}

func (s *ingesterTransferTSDBStreamMock) Recv() (*client.TimeSeriesFile, error) {
	req, ok := <-s.reqs
	if !ok {
		return nil, io.EOF
	}
	return req, nil
}

func (s *ingesterTransferTSDBStreamMock) Context() context.Context {
	return s.ctx
}

func (*ingesterTransferTSDBStreamMock) SendMsg(m interface{}) error {
	return nil
}

func (*ingesterTransferTSDBStreamMock) RecvMsg(m interface{}) error {
	return nil
}

func (i ingesterClientAdapater) TransferTSDB(ctx context.Context, _ ...grpc.CallOption) (client.Ingester_TransferTSDBClient, error) {
	stream := &ingesterTransferTSDBStreamMock{
		ctx:  ctx,
		reqs: make(chan *client.TimeSeriesFile),
		resp: make(chan *client.TransferTSDBResponse),
		err:  make(chan error),
	}
	go func() {
		err := i.ingester.TransferTSDB(stream)
		if err != nil {
			stream.ErrorAndClose(err)
		}
	}()
	return stream, nil
}

func (i ingesterClientAdapater) Close() error {
	return nil
}

func (i ingesterClientAdapater) Check(ctx context.Context, in *grpc_health_v1.HealthCheckRequest, opts ...grpc.CallOption) (*grpc_health_v1.HealthCheckResponse, error) {
	return nil, nil
}

// TestIngesterFlush tries to test that the ingester flushes chunks before
// removing itself from the ring.
func TestIngesterFlush(t *testing.T) {
	// Start the ingester, and get it into ACTIVE state.
	store, ing := newDefaultTestStore(t)

	test.Poll(t, 100*time.Millisecond, ring.ACTIVE, func() interface{} {
		return ing.lifecycler.GetState()
	})

	// Now write a sample to this ingester
	var (
		lbls       = []labels.Labels{{{Name: labels.MetricName, Value: "foo"}}}
		sampleData = []client.Sample{
			{
				TimestampMs: 123000,
				Value:       456,
			},
		}
	)
	ctx := user.InjectOrgID(context.Background(), userID)
	_, err := ing.Push(ctx, client.ToWriteRequest(lbls, sampleData, client.API))
	require.NoError(t, err)

	// We add a 100ms sleep into the flush loop, such that we can reliably detect
	// if the ingester is removing its token from Consul before flushing chunks.
	ing.preFlushUserSeries = func() {
		time.Sleep(100 * time.Millisecond)
	}

	// Now stop the ingester.  Don't call shutdown, as it waits for all goroutines
	// to exit.  We just want to check that by the time the token is removed from
	// the ring, the data is in the chunk store.
	ing.lifecycler.Shutdown()
	test.Poll(t, 200*time.Millisecond, 0, func() interface{} {
		r, err := ing.lifecycler.KVStore.Get(context.Background(), ring.ConsulKey)
		if err != nil {
			return -1
		}
		return len(r.(*ring.Desc).Ingesters)
	})

	// And check the store has the chunk
	res, err := chunk.ChunksToMatrix(context.Background(), store.chunks[userID], model.Time(0), model.Time(math.MaxInt64))
	require.NoError(t, err)
	assert.Equal(t, model.Matrix{
		&model.SampleStream{
			Metric: model.Metric{
				model.MetricNameLabel: "foo",
			},
			Values: []model.SamplePair{
				{Timestamp: model.TimeFromUnix(123), Value: model.SampleValue(456)},
			},
		},
	}, res)
}

func TestV2IngesterTransfer(t *testing.T) {
<<<<<<< HEAD
	limits, err := validation.NewOverrides(defaultLimitsTestConfig(), nil)
	require.NoError(t, err)

	dir1, err := ioutil.TempDir("", "tsdb")
	require.NoError(t, err)
	dir2, err := ioutil.TempDir("", "tsdb")
	require.NoError(t, err)

	// Start the first ingester, and get it into ACTIVE state.
	cfg1 := defaultIngesterTestConfig()
	cfg1.TSDBEnabled = true
	cfg1.TSDBConfig.Dir = dir1
	cfg1.TSDBConfig.S3 = s3.Config{
		Endpoint:        "dummy",
		BucketName:      "dummy",
		SecretAccessKey: "dummy",
		AccessKeyID:     "dummy",
=======
	scenarios := map[string]struct {
		failedTransfers int
	}{
		"transfer succeeded at first attempt": {
			failedTransfers: 0,
		},
		"transfer failed at first attempt, then succeeded": {
			failedTransfers: 1,
		},
>>>>>>> 0d5dd4cc
	}

<<<<<<< HEAD
	test.Poll(t, 100*time.Millisecond, ring.ACTIVE, func() interface{} {
		return ing1.lifecycler.GetState()
	})

	// Now write a sample to this ingester
	req, expectedResponse := mockWriteRequest(labels.Labels{{Name: labels.MetricName, Value: "foo"}}, 456, 123000)
	ctx := user.InjectOrgID(context.Background(), userID)
	_, err = ing1.Push(ctx, req)
	require.NoError(t, err)

	// Start a second ingester, but let it go into PENDING
	cfg2 := defaultIngesterTestConfig()
	cfg2.TSDBEnabled = true
	cfg2.TSDBConfig.Dir = dir2
	cfg2.TSDBConfig.S3 = s3.Config{
		Endpoint:        "dummy",
		BucketName:      "dummy",
		SecretAccessKey: "dummy",
		AccessKeyID:     "dummy",
	}
	cfg2.LifecyclerConfig.RingConfig.KVStore.Mock = cfg1.LifecyclerConfig.RingConfig.KVStore.Mock
	cfg2.LifecyclerConfig.ID = "ingester2"
	cfg2.LifecyclerConfig.Addr = "ingester2"
	cfg2.LifecyclerConfig.JoinAfter = 100 * time.Second
	ing2, err := New(cfg2, defaultClientTestConfig(), limits, nil, nil)
	require.NoError(t, err)

	// Let ing2 send blocks/wal to ing1
	ing1.cfg.ingesterClientFactory = func(addr string, _ client.Config) (client.HealthAndIngesterClient, error) {
		return ingesterClientAdapater{
			ingester: ing2,
		}, nil
	}

	// Now stop the first ingester, and wait for the second ingester to become ACTIVE.
	ing1.Shutdown()
	test.Poll(t, 10*time.Second, ring.ACTIVE, func() interface{} {
		return ing2.lifecycler.GetState()
	})

	// And check the second ingester has the sample
	matcher, err := labels.NewMatcher(labels.MatchEqual, model.MetricNameLabel, "foo")
	require.NoError(t, err)

	request, err := client.ToQueryRequest(model.TimeFromUnix(0), model.TimeFromUnix(200), []*labels.Matcher{matcher})
	require.NoError(t, err)

	response, err := ing2.Query(ctx, request)
	require.NoError(t, err)
	assert.Equal(t, expectedResponse, response)

	// Check we can send the same sample again to the new ingester and get the same result
	req, _ = mockWriteRequest(labels.Labels{{Name: labels.MetricName, Value: "foo"}}, 456, 123000)
	_, err = ing2.Push(ctx, req)
	require.NoError(t, err)
	response, err = ing2.Query(ctx, request)
	require.NoError(t, err)
	assert.Equal(t, expectedResponse, response)
=======
	// We run the same under under different scenarios
	for name, scenario := range scenarios {
		t.Run(name, func(t *testing.T) {
			limits, err := validation.NewOverrides(defaultLimitsTestConfig())
			require.NoError(t, err)

			dir1, err := ioutil.TempDir("", "tsdb")
			require.NoError(t, err)
			dir2, err := ioutil.TempDir("", "tsdb")
			require.NoError(t, err)

			// Start the first ingester, and get it into ACTIVE state.
			cfg1 := defaultIngesterTestConfig()
			cfg1.TSDBEnabled = true
			cfg1.TSDBConfig.Dir = dir1
			cfg1.TSDBConfig.S3 = s3.Config{
				Endpoint:        "dummy",
				BucketName:      "dummy",
				SecretAccessKey: "dummy",
				AccessKeyID:     "dummy",
			}
			cfg1.LifecyclerConfig.ID = "ingester1"
			cfg1.LifecyclerConfig.Addr = "ingester1"
			cfg1.LifecyclerConfig.JoinAfter = 0 * time.Second
			cfg1.MaxTransferRetries = 10
			ing1, err := New(cfg1, defaultClientTestConfig(), limits, nil, nil)
			require.NoError(t, err)

			test.Poll(t, 100*time.Millisecond, ring.ACTIVE, func() interface{} {
				return ing1.lifecycler.GetState()
			})

			// Now write a sample to this ingester
			const ts = 123000
			const val = 456
			var (
				l          = labels.Labels{{Name: labels.MetricName, Value: "foo"}}
				sampleData = []client.Sample{
					{
						TimestampMs: ts,
						Value:       val,
					},
				}
				expectedResponse = &client.QueryResponse{
					Timeseries: []client.TimeSeries{
						{
							Labels: client.FromLabelsToLabelAdapters(l),
							Samples: []client.Sample{
								{
									Value:       val,
									TimestampMs: ts,
								},
							},
						},
					},
				}
			)
			ctx := user.InjectOrgID(context.Background(), userID)
			_, err = ing1.Push(ctx, client.ToWriteRequest([]labels.Labels{l}, sampleData, client.API))
			require.NoError(t, err)

			// Start a second ingester, but let it go into PENDING
			cfg2 := defaultIngesterTestConfig()
			cfg2.TSDBEnabled = true
			cfg2.TSDBConfig.Dir = dir2
			cfg2.TSDBConfig.S3 = s3.Config{
				Endpoint:        "dummy",
				BucketName:      "dummy",
				SecretAccessKey: "dummy",
				AccessKeyID:     "dummy",
			}
			cfg2.LifecyclerConfig.RingConfig.KVStore.Mock = cfg1.LifecyclerConfig.RingConfig.KVStore.Mock
			cfg2.LifecyclerConfig.ID = "ingester2"
			cfg2.LifecyclerConfig.Addr = "ingester2"
			cfg2.LifecyclerConfig.JoinAfter = 100 * time.Second
			ing2, err := New(cfg2, defaultClientTestConfig(), limits, nil, nil)
			require.NoError(t, err)

			// Let ing1 send blocks/wal to ing2
			ingesterClientFactoryCount := 0

			ing1.cfg.ingesterClientFactory = func(addr string, _ client.Config) (client.HealthAndIngesterClient, error) {
				if ingesterClientFactoryCount++; ingesterClientFactoryCount <= scenario.failedTransfers {
					return nil, errors.New("mocked error simulating the case the leaving ingester is unable to connect to the joining ingester")
				}

				return ingesterClientAdapater{
					ingester: ing2,
				}, nil
			}

			// Now stop the first ingester, and wait for the second ingester to become ACTIVE.
			ing1.Shutdown()
			test.Poll(t, 10*time.Second, ring.ACTIVE, func() interface{} {
				return ing2.lifecycler.GetState()
			})

			// And check the second ingester has the sample
			matcher, err := labels.NewMatcher(labels.MatchEqual, model.MetricNameLabel, "foo")
			require.NoError(t, err)

			request, err := client.ToQueryRequest(model.TimeFromUnix(0), model.TimeFromUnix(200), []*labels.Matcher{matcher})
			require.NoError(t, err)

			response, err := ing2.Query(ctx, request)
			require.NoError(t, err)
			assert.Equal(t, expectedResponse, response)

			// Check we can send the same sample again to the new ingester and get the same result
			_, err = ing2.Push(ctx, client.ToWriteRequest([]labels.Labels{l}, sampleData, client.API))
			require.NoError(t, err)
			response, err = ing2.Query(ctx, request)
			require.NoError(t, err)
			assert.Equal(t, expectedResponse, response)
		})
	}
>>>>>>> 0d5dd4cc
}<|MERGE_RESOLUTION|>--- conflicted
+++ resolved
@@ -1,9 +1,7 @@
 package ingester
 
 import (
-	"errors"
 	"io"
-	"io/ioutil"
 	"math"
 	"testing"
 	"time"
@@ -22,7 +20,6 @@
 	"github.com/cortexproject/cortex/pkg/ring"
 	"github.com/cortexproject/cortex/pkg/ring/kv/consul"
 	"github.com/cortexproject/cortex/pkg/ring/testutils"
-	"github.com/cortexproject/cortex/pkg/storage/tsdb/backend/s3"
 	"github.com/cortexproject/cortex/pkg/util/flagext"
 	"github.com/cortexproject/cortex/pkg/util/test"
 	"github.com/cortexproject/cortex/pkg/util/validation"
@@ -392,215 +389,4 @@
 			},
 		},
 	}, res)
-}
-
-func TestV2IngesterTransfer(t *testing.T) {
-<<<<<<< HEAD
-	limits, err := validation.NewOverrides(defaultLimitsTestConfig(), nil)
-	require.NoError(t, err)
-
-	dir1, err := ioutil.TempDir("", "tsdb")
-	require.NoError(t, err)
-	dir2, err := ioutil.TempDir("", "tsdb")
-	require.NoError(t, err)
-
-	// Start the first ingester, and get it into ACTIVE state.
-	cfg1 := defaultIngesterTestConfig()
-	cfg1.TSDBEnabled = true
-	cfg1.TSDBConfig.Dir = dir1
-	cfg1.TSDBConfig.S3 = s3.Config{
-		Endpoint:        "dummy",
-		BucketName:      "dummy",
-		SecretAccessKey: "dummy",
-		AccessKeyID:     "dummy",
-=======
-	scenarios := map[string]struct {
-		failedTransfers int
-	}{
-		"transfer succeeded at first attempt": {
-			failedTransfers: 0,
-		},
-		"transfer failed at first attempt, then succeeded": {
-			failedTransfers: 1,
-		},
->>>>>>> 0d5dd4cc
-	}
-
-<<<<<<< HEAD
-	test.Poll(t, 100*time.Millisecond, ring.ACTIVE, func() interface{} {
-		return ing1.lifecycler.GetState()
-	})
-
-	// Now write a sample to this ingester
-	req, expectedResponse := mockWriteRequest(labels.Labels{{Name: labels.MetricName, Value: "foo"}}, 456, 123000)
-	ctx := user.InjectOrgID(context.Background(), userID)
-	_, err = ing1.Push(ctx, req)
-	require.NoError(t, err)
-
-	// Start a second ingester, but let it go into PENDING
-	cfg2 := defaultIngesterTestConfig()
-	cfg2.TSDBEnabled = true
-	cfg2.TSDBConfig.Dir = dir2
-	cfg2.TSDBConfig.S3 = s3.Config{
-		Endpoint:        "dummy",
-		BucketName:      "dummy",
-		SecretAccessKey: "dummy",
-		AccessKeyID:     "dummy",
-	}
-	cfg2.LifecyclerConfig.RingConfig.KVStore.Mock = cfg1.LifecyclerConfig.RingConfig.KVStore.Mock
-	cfg2.LifecyclerConfig.ID = "ingester2"
-	cfg2.LifecyclerConfig.Addr = "ingester2"
-	cfg2.LifecyclerConfig.JoinAfter = 100 * time.Second
-	ing2, err := New(cfg2, defaultClientTestConfig(), limits, nil, nil)
-	require.NoError(t, err)
-
-	// Let ing2 send blocks/wal to ing1
-	ing1.cfg.ingesterClientFactory = func(addr string, _ client.Config) (client.HealthAndIngesterClient, error) {
-		return ingesterClientAdapater{
-			ingester: ing2,
-		}, nil
-	}
-
-	// Now stop the first ingester, and wait for the second ingester to become ACTIVE.
-	ing1.Shutdown()
-	test.Poll(t, 10*time.Second, ring.ACTIVE, func() interface{} {
-		return ing2.lifecycler.GetState()
-	})
-
-	// And check the second ingester has the sample
-	matcher, err := labels.NewMatcher(labels.MatchEqual, model.MetricNameLabel, "foo")
-	require.NoError(t, err)
-
-	request, err := client.ToQueryRequest(model.TimeFromUnix(0), model.TimeFromUnix(200), []*labels.Matcher{matcher})
-	require.NoError(t, err)
-
-	response, err := ing2.Query(ctx, request)
-	require.NoError(t, err)
-	assert.Equal(t, expectedResponse, response)
-
-	// Check we can send the same sample again to the new ingester and get the same result
-	req, _ = mockWriteRequest(labels.Labels{{Name: labels.MetricName, Value: "foo"}}, 456, 123000)
-	_, err = ing2.Push(ctx, req)
-	require.NoError(t, err)
-	response, err = ing2.Query(ctx, request)
-	require.NoError(t, err)
-	assert.Equal(t, expectedResponse, response)
-=======
-	// We run the same under under different scenarios
-	for name, scenario := range scenarios {
-		t.Run(name, func(t *testing.T) {
-			limits, err := validation.NewOverrides(defaultLimitsTestConfig())
-			require.NoError(t, err)
-
-			dir1, err := ioutil.TempDir("", "tsdb")
-			require.NoError(t, err)
-			dir2, err := ioutil.TempDir("", "tsdb")
-			require.NoError(t, err)
-
-			// Start the first ingester, and get it into ACTIVE state.
-			cfg1 := defaultIngesterTestConfig()
-			cfg1.TSDBEnabled = true
-			cfg1.TSDBConfig.Dir = dir1
-			cfg1.TSDBConfig.S3 = s3.Config{
-				Endpoint:        "dummy",
-				BucketName:      "dummy",
-				SecretAccessKey: "dummy",
-				AccessKeyID:     "dummy",
-			}
-			cfg1.LifecyclerConfig.ID = "ingester1"
-			cfg1.LifecyclerConfig.Addr = "ingester1"
-			cfg1.LifecyclerConfig.JoinAfter = 0 * time.Second
-			cfg1.MaxTransferRetries = 10
-			ing1, err := New(cfg1, defaultClientTestConfig(), limits, nil, nil)
-			require.NoError(t, err)
-
-			test.Poll(t, 100*time.Millisecond, ring.ACTIVE, func() interface{} {
-				return ing1.lifecycler.GetState()
-			})
-
-			// Now write a sample to this ingester
-			const ts = 123000
-			const val = 456
-			var (
-				l          = labels.Labels{{Name: labels.MetricName, Value: "foo"}}
-				sampleData = []client.Sample{
-					{
-						TimestampMs: ts,
-						Value:       val,
-					},
-				}
-				expectedResponse = &client.QueryResponse{
-					Timeseries: []client.TimeSeries{
-						{
-							Labels: client.FromLabelsToLabelAdapters(l),
-							Samples: []client.Sample{
-								{
-									Value:       val,
-									TimestampMs: ts,
-								},
-							},
-						},
-					},
-				}
-			)
-			ctx := user.InjectOrgID(context.Background(), userID)
-			_, err = ing1.Push(ctx, client.ToWriteRequest([]labels.Labels{l}, sampleData, client.API))
-			require.NoError(t, err)
-
-			// Start a second ingester, but let it go into PENDING
-			cfg2 := defaultIngesterTestConfig()
-			cfg2.TSDBEnabled = true
-			cfg2.TSDBConfig.Dir = dir2
-			cfg2.TSDBConfig.S3 = s3.Config{
-				Endpoint:        "dummy",
-				BucketName:      "dummy",
-				SecretAccessKey: "dummy",
-				AccessKeyID:     "dummy",
-			}
-			cfg2.LifecyclerConfig.RingConfig.KVStore.Mock = cfg1.LifecyclerConfig.RingConfig.KVStore.Mock
-			cfg2.LifecyclerConfig.ID = "ingester2"
-			cfg2.LifecyclerConfig.Addr = "ingester2"
-			cfg2.LifecyclerConfig.JoinAfter = 100 * time.Second
-			ing2, err := New(cfg2, defaultClientTestConfig(), limits, nil, nil)
-			require.NoError(t, err)
-
-			// Let ing1 send blocks/wal to ing2
-			ingesterClientFactoryCount := 0
-
-			ing1.cfg.ingesterClientFactory = func(addr string, _ client.Config) (client.HealthAndIngesterClient, error) {
-				if ingesterClientFactoryCount++; ingesterClientFactoryCount <= scenario.failedTransfers {
-					return nil, errors.New("mocked error simulating the case the leaving ingester is unable to connect to the joining ingester")
-				}
-
-				return ingesterClientAdapater{
-					ingester: ing2,
-				}, nil
-			}
-
-			// Now stop the first ingester, and wait for the second ingester to become ACTIVE.
-			ing1.Shutdown()
-			test.Poll(t, 10*time.Second, ring.ACTIVE, func() interface{} {
-				return ing2.lifecycler.GetState()
-			})
-
-			// And check the second ingester has the sample
-			matcher, err := labels.NewMatcher(labels.MatchEqual, model.MetricNameLabel, "foo")
-			require.NoError(t, err)
-
-			request, err := client.ToQueryRequest(model.TimeFromUnix(0), model.TimeFromUnix(200), []*labels.Matcher{matcher})
-			require.NoError(t, err)
-
-			response, err := ing2.Query(ctx, request)
-			require.NoError(t, err)
-			assert.Equal(t, expectedResponse, response)
-
-			// Check we can send the same sample again to the new ingester and get the same result
-			_, err = ing2.Push(ctx, client.ToWriteRequest([]labels.Labels{l}, sampleData, client.API))
-			require.NoError(t, err)
-			response, err = ing2.Query(ctx, request)
-			require.NoError(t, err)
-			assert.Equal(t, expectedResponse, response)
-		})
-	}
->>>>>>> 0d5dd4cc
 }