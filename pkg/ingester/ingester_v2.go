package ingester

import (
	"fmt"
	"io"
	"net/http"
	"os"
	"path/filepath"
	"sync"
	"time"

	"github.com/cortexproject/cortex/pkg/ingester/client"
	"github.com/cortexproject/cortex/pkg/ring"
	cortex_tsdb "github.com/cortexproject/cortex/pkg/storage/tsdb"
	"github.com/cortexproject/cortex/pkg/util"
	"github.com/cortexproject/cortex/pkg/util/validation"
	"github.com/go-kit/kit/log/level"
	"github.com/pkg/errors"
	"github.com/prometheus/client_golang/prometheus"
	"github.com/prometheus/prometheus/pkg/gate"
	"github.com/prometheus/prometheus/pkg/labels"
	"github.com/prometheus/prometheus/tsdb"
	"github.com/thanos-io/thanos/pkg/block/metadata"
	"github.com/thanos-io/thanos/pkg/objstore"
	"github.com/thanos-io/thanos/pkg/runutil"
	"github.com/thanos-io/thanos/pkg/shipper"
	"github.com/weaveworks/common/httpgrpc"
	"github.com/weaveworks/common/user"
	"golang.org/x/net/context"
	old_ctx "golang.org/x/net/context"
)

const (
	errTSDBCreateIncompatibleState = "cannot create a new TSDB while the ingester is not in active state (current state: %s)"
)

// TSDBState holds data structures used by the TSDB storage engine
type TSDBState struct {
	dbs    map[string]*tsdb.DB // tsdb sharded by userID
	bucket objstore.Bucket

	// Keeps count of in-flight requests
	inflightWriteReqs sync.WaitGroup

	// Used to run only once operations at shutdown, during the blocks/wal
	// transferring to a joining ingester
	transferOnce sync.Once
}

// NewV2 returns a new Ingester that uses prometheus block storage instead of chunk storage
func NewV2(cfg Config, clientConfig client.Config, limits *validation.Overrides, registerer prometheus.Registerer) (*Ingester, error) {
	bucketClient, err := cortex_tsdb.NewBucketClient(context.Background(), cfg.TSDBConfig, "cortex", util.Logger)
	if err != nil {
		return nil, errors.Wrap(err, "failed to create the bucket client")
	}

	i := &Ingester{
		cfg:          cfg,
		clientConfig: clientConfig,
		metrics:      newIngesterMetrics(registerer),
		limits:       limits,
		chunkStore:   nil,
		quit:         make(chan struct{}),
		wal:          &noopWAL{},
		TSDBState: TSDBState{
			dbs:    make(map[string]*tsdb.DB),
			bucket: bucketClient,
		},
	}

	i.lifecycler, err = ring.NewLifecycler(cfg.LifecyclerConfig, i, "ingester", ring.IngesterRingKey, true)
	if err != nil {
		return nil, err
	}

	// Init the limter and instantiate the user states which depend on it
	i.limiter = NewSeriesLimiter(limits, i.lifecycler, cfg.LifecyclerConfig.RingConfig.ReplicationFactor, cfg.ShardByAllLabels)
	i.userStates = newUserStates(i.limiter, cfg)

	// Scan and open TSDB's that already exist on disk
	if err := i.openExistingTSDB(context.Background()); err != nil {
		return nil, err
	}

	// Now that user states have been created, we can start the lifecycler
	i.lifecycler.Start()

	return i, nil
}

// v2Push adds metrics to a block
func (i *Ingester) v2Push(ctx old_ctx.Context, req *client.WriteRequest) (*client.WriteResponse, error) {
	var firstPartialErr error

	userID, err := user.ExtractOrgID(ctx)
	if err != nil {
		return nil, fmt.Errorf("no user id")
	}

	db, err := i.getOrCreateTSDB(userID, false)
	if err != nil {
		return nil, wrapWithUser(err, userID)
	}

	// Ensure the ingester shutdown procedure hasn't started
	i.userStatesMtx.RLock()

	if i.stopped {
		i.userStatesMtx.RUnlock()
		return nil, fmt.Errorf("ingester stopping")
	}

	// Keep track of in-flight requests, in order to safely start blocks transfer
	// (at shutdown) only once all in-flight write requests have completed.
	// It's important to increase the number of in-flight requests within the lock
	// (even if sync.WaitGroup is thread-safe), otherwise there's a race condition
	// with the TSDB transfer, which - after the stopped flag is set to true - waits
	// until all in-flight requests to reach zero.
	i.TSDBState.inflightWriteReqs.Add(1)
	i.userStatesMtx.RUnlock()
	defer i.TSDBState.inflightWriteReqs.Done()

	// Keep track of some stats which are tracked only if the samples will be
	// successfully committed
	succeededSamplesCount := 0
	failedSamplesCount := 0

	// Walk the samples, appending them to the users database
	app := db.Appender()
	for _, ts := range req.Timeseries {
		// Convert labels to the type expected by TSDB
		lset := client.FromLabelAdaptersToLabelsWithCopy(ts.Labels)

		for _, s := range ts.Samples {
			_, err := app.Add(lset, s.TimestampMs, s.Value)
			if err == nil {
				succeededSamplesCount++
				continue
			}

			failedSamplesCount++

			// Check if the error is a soft error we can proceed on. If so, we keep track
			// of it, so that we can return it back to the distributor, which will return a
			// 400 error to the client. The client (Prometheus) will not retry on 400, and
			// we actually ingested all samples which haven't failed.
			if err == tsdb.ErrOutOfBounds || err == tsdb.ErrOutOfOrderSample || err == tsdb.ErrAmendSample {
				if firstPartialErr == nil {
					firstPartialErr = errors.Wrapf(err, "series=%s", lset.String())
				}

				continue
			}

			// The error looks an issue on our side, so we should rollback
			if rollbackErr := app.Rollback(); rollbackErr != nil {
				level.Warn(util.Logger).Log("msg", "failed to rollback on error", "user", userID, "err", rollbackErr)
			}

			return nil, wrapWithUser(err, userID)
		}
	}
	if err := app.Commit(); err != nil {
		return nil, wrapWithUser(err, userID)
	}

	// Increment metrics only if the samples have been successfully committed.
	// If the code didn't reach this point, it means that we returned an error
	// which will be converted into an HTTP 5xx and the client should/will retry.
	i.metrics.ingestedSamples.Add(float64(succeededSamplesCount))
	i.metrics.ingestedSamplesFail.Add(float64(failedSamplesCount))

	client.ReuseSlice(req.Timeseries)

	if firstPartialErr != nil {
		return &client.WriteResponse{}, httpgrpc.Errorf(http.StatusBadRequest, wrapWithUser(firstPartialErr, userID).Error())
	}
	return &client.WriteResponse{}, nil
}

func (i *Ingester) v2Query(ctx old_ctx.Context, req *client.QueryRequest) (*client.QueryResponse, error) {
	userID, err := user.ExtractOrgID(ctx)
	if err != nil {
		return nil, err
	}

	from, through, matchers, err := client.FromQueryRequest(req)
	if err != nil {
		return nil, err
	}

	i.metrics.queries.Inc()

	db := i.getTSDB(userID)
	if db == nil {
		return &client.QueryResponse{}, nil
	}

	q, err := db.Querier(int64(from), int64(through))
	if err != nil {
		return nil, err
	}
	defer q.Close()

	ss, err := q.Select(matchers...)
	if err != nil {
		return nil, err
	}

	numSamples := 0

	result := &client.QueryResponse{}
	for ss.Next() {
		series := ss.At()

		ts := client.TimeSeries{
			Labels: client.FromLabelsToLabelAdapters(series.Labels()),
		}

		it := series.Iterator()
		for it.Next() {
			t, v := it.At()
			ts.Samples = append(ts.Samples, client.Sample{Value: v, TimestampMs: t})
		}

		numSamples += len(ts.Samples)
		result.Timeseries = append(result.Timeseries, ts)
	}

	i.metrics.queriedSeries.Observe(float64(len(result.Timeseries)))
	i.metrics.queriedSamples.Observe(float64(numSamples))

	return result, ss.Err()
}

func (i *Ingester) v2LabelValues(ctx old_ctx.Context, req *client.LabelValuesRequest) (*client.LabelValuesResponse, error) {
	userID, err := user.ExtractOrgID(ctx)
	if err != nil {
		return nil, err
	}

	db := i.getTSDB(userID)
	if db == nil {
		return &client.LabelValuesResponse{}, nil
	}

	through := time.Now()
	from := through.Add(-i.cfg.TSDBConfig.Retention)
	q, err := db.Querier(from.Unix()*1000, through.Unix()*1000)
	if err != nil {
		return nil, err
	}
	defer q.Close()

	vals, err := q.LabelValues(req.LabelName)
	if err != nil {
		return nil, err
	}

	return &client.LabelValuesResponse{
		LabelValues: vals,
	}, nil
}

func (i *Ingester) v2LabelNames(ctx old_ctx.Context, req *client.LabelNamesRequest) (*client.LabelNamesResponse, error) {
	userID, err := user.ExtractOrgID(ctx)
	if err != nil {
		return nil, err
	}

	db := i.getTSDB(userID)
	if db == nil {
		return &client.LabelNamesResponse{}, nil
	}

	through := time.Now()
	from := through.Add(-i.cfg.TSDBConfig.Retention)
	q, err := db.Querier(from.Unix()*1000, through.Unix()*1000)
	if err != nil {
		return nil, err
	}
	defer q.Close()

	names, err := q.LabelNames()
	if err != nil {
		return nil, err
	}

	return &client.LabelNamesResponse{
		LabelNames: names,
	}, nil
}

func (i *Ingester) v2MetricsForLabelMatchers(ctx old_ctx.Context, req *client.MetricsForLabelMatchersRequest) (*client.MetricsForLabelMatchersResponse, error) {
	userID, err := user.ExtractOrgID(ctx)
	if err != nil {
		return nil, err
	}

	db := i.getTSDB(userID)
	if db == nil {
		return &client.MetricsForLabelMatchersResponse{}, nil
	}

	// Parse the request
	from, to, matchersSet, err := client.FromMetricsForLabelMatchersRequest(req)
	if err != nil {
		return nil, err
	}

	// Create a new instance of the TSDB querier
	q, err := db.Querier(int64(from), int64(to))
	if err != nil {
		return nil, err
	}
	defer q.Close()

	// Run a query for each matchers set and collect all the results
	added := map[string]struct{}{}
	result := &client.MetricsForLabelMatchersResponse{
		Metric: make([]*client.Metric, 0),
	}

	for _, matchers := range matchersSet {
		seriesSet, err := q.Select(matchers...)
		if err != nil {
			return nil, err
		}

		for seriesSet.Next() {
			if seriesSet.Err() != nil {
				break
			}

			// Given the same series can be matched by multiple matchers and we want to
			// return the unique set of matching series, we do check if the series has
			// already been added to the result
			ls := seriesSet.At().Labels()
			key := ls.String()
			if _, ok := added[key]; ok {
				continue
			}

			result.Metric = append(result.Metric, &client.Metric{
				Labels: client.FromLabelsToLabelAdapters(ls),
			})

			added[key] = struct{}{}
		}

		// In case of any error while iterating the series, we break
		// the execution and return it
		if err := seriesSet.Err(); err != nil {
			return nil, err
		}
	}

	return result, nil
}

func (i *Ingester) getTSDB(userID string) *tsdb.DB {
	i.userStatesMtx.RLock()
	defer i.userStatesMtx.RUnlock()
	db, _ := i.TSDBState.dbs[userID]
	return db
}

func (i *Ingester) getOrCreateTSDB(userID string, force bool) (*tsdb.DB, error) {
	db := i.getTSDB(userID)
	if db != nil {
		return db, nil
	}

	i.userStatesMtx.Lock()
	defer i.userStatesMtx.Unlock()

	// Check again for DB in the event it was created in-between locks
	var ok bool
	db, ok = i.TSDBState.dbs[userID]
	if ok {
		return db, nil
	}

	// We're ready to create the TSDB, however we must be sure that the ingester
	// is in the ACTIVE state, otherwise it may conflict with the transfer in/out.
	// The TSDB is created when the first series is pushed and this shouldn't happen
	// to a non-ACTIVE ingester, however we want to protect from any bug, cause we
	// may have data loss or TSDB WAL corruption if the TSDB is created before/during
	// a transfer in occurs.
	if ingesterState := i.lifecycler.GetState(); !force && ingesterState != ring.ACTIVE {
		return nil, fmt.Errorf(errTSDBCreateIncompatibleState, ingesterState)
	}

	// Create the database and a shipper for a user
	db, err := i.createTSDB(userID)
	if err != nil {
		return nil, err
	}

	// Add the db to list of user databases
	i.TSDBState.dbs[userID] = db
	return db, nil
}

// createTSDB creates a TSDB for a given userID, and returns the created db.
func (i *Ingester) createTSDB(userID string) (*tsdb.DB, error) {
	udir := i.cfg.TSDBConfig.BlocksDir(userID)

	// Create a new user database
	db, err := tsdb.Open(udir, util.Logger, nil, &tsdb.Options{
		RetentionDuration: uint64(i.cfg.TSDBConfig.Retention / time.Millisecond),
		BlockRanges:       i.cfg.TSDBConfig.BlockRanges.ToMillisecond(),
		NoLockfile:        true,
	})
	if err != nil {
		return nil, err
	}

	// Thanos shipper requires at least 1 external label to be set. For this reason,
	// we set the tenant ID as external label and we'll filter it out when reading
	// the series from the storage.
	l := labels.Labels{
		{
			Name:  cortex_tsdb.TenantIDExternalLabel,
			Value: userID,
		},
	}

	// Create a new shipper for this database
	if i.cfg.TSDBConfig.ShipInterval > 0 {
<<<<<<< HEAD
		s := shipper.New(util.Logger, nil, udir, cortex_tsdb.NewUserBucketClient(userID, i.TSDBState.bucket), func() labels.Labels { return l }, metadata.ReceiveSource)
=======
		s := shipper.New(util.Logger, nil, udir, &Bucket{userID, i.TSDBState.bucket}, func() labels.Labels { return l }, metadata.ReceiveSource)
>>>>>>> 21fdbc2a
		i.done.Add(1)
		go func() {
			defer i.done.Done()
			if err := runutil.Repeat(i.cfg.TSDBConfig.ShipInterval, i.quit, func() error {
				if uploaded, err := s.Sync(context.Background()); err != nil {
					level.Warn(util.Logger).Log("err", err, "uploaded", uploaded)
				}
				return nil
			}); err != nil {
				level.Warn(util.Logger).Log("err", err)
			}
		}()
	}
<<<<<<< HEAD
=======

	i.TSDBState.dbs[userID] = db
	memUsers.Inc()
>>>>>>> 21fdbc2a

	return db, nil
}

func (i *Ingester) closeAllTSDB() {
	i.userStatesMtx.Lock()

	wg := &sync.WaitGroup{}
	wg.Add(len(i.TSDBState.dbs))

	// Concurrently close all users TSDB
	for userID, db := range i.TSDBState.dbs {
		userID := userID

		go func(db *tsdb.DB) {
			defer wg.Done()

			if err := db.Close(); err != nil {
				level.Warn(util.Logger).Log("msg", "unable to close TSDB", "err", err, "user", userID)
				return
			}

			// Now that the TSDB has been closed, we should remove it from the
			// set of open ones. This lock acquisition doesn't deadlock with the
			// outer one, because the outer one is released as soon as all go
			// routines are started.
			i.userStatesMtx.Lock()
			delete(i.TSDBState.dbs, userID)
			i.userStatesMtx.Unlock()
		}(db)
	}

	// Wait until all Close() completed
	i.userStatesMtx.Unlock()
	wg.Wait()
}

// openExistingTSDB walks the user tsdb dir, and opens a tsdb for each user. This may start a WAL replay, so we limit the number of
// concurrently opening TSDB.
func (i *Ingester) openExistingTSDB(ctx context.Context) error {
	level.Info(util.Logger).Log("msg", "opening existing TSDBs")
	wg := &sync.WaitGroup{}
	openGate := gate.New(i.cfg.TSDBConfig.MaxTSDBOpeningConcurrencyOnStartup)

	err := filepath.Walk(i.cfg.TSDBConfig.Dir, func(path string, info os.FileInfo, err error) error {
		if err != nil {
			return filepath.SkipDir
		}

		// Skip root dir and all other files
		if path == i.cfg.TSDBConfig.Dir || !info.IsDir() {
			return nil
		}

		// Top level directories are assumed to be user TSDBs
		userID := info.Name()
		f, err := os.Open(path)
		if err != nil {
			level.Error(util.Logger).Log("msg", "unable to open user TSDB dir", "err", err, "user", userID, "path", path)
			return filepath.SkipDir
		}
		defer f.Close()

		// If the dir is empty skip it
		if _, err := f.Readdirnames(1); err != nil {
			if err != io.EOF {
				level.Error(util.Logger).Log("msg", "unable to read TSDB dir", "err", err, "user", userID, "path", path)
			}

			return filepath.SkipDir
		}

		// Limit the number of TSDB's opening concurrently. Start blocks until there's a free spot available or the context is cancelled.
		if err := openGate.Start(ctx); err != nil {
			return err
		}

		wg.Add(1)
		go func(userID string) {
			defer wg.Done()
			defer openGate.Done()
			db, err := i.createTSDB(userID)
			if err != nil {
				level.Error(util.Logger).Log("msg", "unable to open user TSDB", "err", err, "user", userID)
				return
			}

			// Add the database to the map of user databases
			i.userStatesMtx.Lock()
			i.TSDBState.dbs[userID] = db
			i.userStatesMtx.Unlock()

		}(userID)

		return filepath.SkipDir // Don't descend into directories
	})

	// Wait for all opening routines to finish
	wg.Wait()
	if err != nil {
		level.Error(util.Logger).Log("msg", "error while opening existing TSDBs")
	} else {
		level.Info(util.Logger).Log("msg", "successfully opened existing TSDBs")
	}
	return err
}<|MERGE_RESOLUTION|>--- conflicted
+++ resolved
@@ -399,6 +399,8 @@
 
 	// Add the db to list of user databases
 	i.TSDBState.dbs[userID] = db
+	memUsers.Inc()
+
 	return db, nil
 }
 
@@ -428,11 +430,7 @@
 
 	// Create a new shipper for this database
 	if i.cfg.TSDBConfig.ShipInterval > 0 {
-<<<<<<< HEAD
 		s := shipper.New(util.Logger, nil, udir, cortex_tsdb.NewUserBucketClient(userID, i.TSDBState.bucket), func() labels.Labels { return l }, metadata.ReceiveSource)
-=======
-		s := shipper.New(util.Logger, nil, udir, &Bucket{userID, i.TSDBState.bucket}, func() labels.Labels { return l }, metadata.ReceiveSource)
->>>>>>> 21fdbc2a
 		i.done.Add(1)
 		go func() {
 			defer i.done.Done()
@@ -446,12 +444,6 @@
 			}
 		}()
 	}
-<<<<<<< HEAD
-=======
-
-	i.TSDBState.dbs[userID] = db
-	memUsers.Inc()
->>>>>>> 21fdbc2a
 
 	return db, nil
 }
