--- conflicted
+++ resolved
@@ -4,13 +4,8 @@
 	"errors"
 	"flag"
 	"time"
-<<<<<<< HEAD
-
-	"gopkg.in/yaml.v2"
 
 	"github.com/cortexproject/cortex/pkg/util/flagext"
-=======
->>>>>>> e4b49efc
 )
 
 var (
@@ -163,7 +158,7 @@
 
 // HAClusterLabel returns the cluster label to look for when deciding whether to accept a sample from a Prometheus HA replica.
 func (o *Overrides) HAClusterLabel(userID string) string {
-	return o.overridesManager.GetLimits(userID).(*Limits).HAClusterLabel
+	return o.getOverridesForUser(userID).HAClusterLabel
 }
 
 // HAReplicaLabel returns the replica label to look for when deciding whether to accept a sample from a Prometheus HA replica.
@@ -171,15 +166,9 @@
 	return o.getOverridesForUser(userID).HAReplicaLabel
 }
 
-<<<<<<< HEAD
 // DropLabels returns whether the cluster label should be dropped when ingesting HA samples for the user.
 func (o *Overrides) DropLabels(userID string) flagext.StringSlice {
-	return o.overridesManager.GetLimits(userID).(*Limits).DropLabels
-=======
-// HAClusterLabel returns the cluster label to look for when deciding whether to accept a sample from a Prometheus HA replica.
-func (o *Overrides) HAClusterLabel(userID string) string {
-	return o.getOverridesForUser(userID).HAClusterLabel
->>>>>>> e4b49efc
+	return o.getOverridesForUser(userID).DropLabels
 }
 
 // MaxLabelNameLength returns maximum length a label name can be.
